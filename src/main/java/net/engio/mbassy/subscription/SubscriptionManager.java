package net.engio.mbassy.subscription;

import net.engio.mbassy.bus.BusRuntime;
import net.engio.mbassy.common.ReflectionUtils;
import net.engio.mbassy.common.StrongConcurrentSet;
import net.engio.mbassy.listener.MessageHandler;
import net.engio.mbassy.listener.MetadataReader;

import java.util.*;
import java.util.concurrent.locks.ReentrantReadWriteLock;
import java.util.concurrent.locks.ReentrantReadWriteLock.ReadLock;
import java.util.concurrent.locks.ReentrantReadWriteLock.WriteLock;

/**
 * The subscription managers responsibility is to consistently handle and synchronize the message listener subscription process.
 * It provides fast lookup of existing subscriptions when another instance of an already known
 * listener is subscribed and takes care of creating new set of subscriptions for any unknown class that defines
 * message handlers.
 *
 * @author bennidi
 *         Date: 5/11/13
 */
public class SubscriptionManager {

    // The metadata reader that is used to inspect objects passed to the subscribe method
    private final MetadataReader metadataReader;

    // All subscriptions per message type
    // This is the primary list for dispatching a specific message
    // write access is synchronized and happens only when a listener of a specific class is registered the first time
    private final Map<Class, ArrayList<Subscription>> subscriptionsPerMessage;

    // All subscriptions per messageHandler type
    // This map provides fast access for subscribing and unsubscribing
    // write access is synchronized and happens very infrequently
<<<<<<< HEAD
    // once a collection of subscriptions is stored it does not change
    private final Map<Class, Subscription[]> subscriptionsPerListener;
=======
    // Once a collection of subscriptions is stored it does not change
    private final Map<Class, Collection<Subscription>> subscriptionsPerListener;
>>>>>>> fda940c2


    // Remember already processed classes that do not contain any message handlers
    private final StrongConcurrentSet<Class> nonListeners = new StrongConcurrentSet<Class>();

    // This factory is used to create specialized subscriptions based on the given message handler configuration
    // It can be customized by implementing the getSubscriptionFactory() method
    private final SubscriptionFactory subscriptionFactory;

    // Synchronize read/write access to the subscription maps
    private final ReentrantReadWriteLock readWriteLock = new ReentrantReadWriteLock();

    private final BusRuntime runtime;

    public SubscriptionManager(MetadataReader metadataReader, SubscriptionFactory subscriptionFactory, BusRuntime runtime) {
        this.metadataReader = metadataReader;
        this.subscriptionFactory = subscriptionFactory;
        this.runtime = runtime;

<<<<<<< HEAD
        subscriptionsPerMessage = new HashMap<Class, ArrayList<Subscription>>(64);
        subscriptionsPerListener = new HashMap<Class, Subscription[]>(64);
=======
        subscriptionsPerMessage = new HashMap<Class, Collection<Subscription>>(256);
        subscriptionsPerListener = new HashMap<Class, Collection<Subscription>>(256);
>>>>>>> fda940c2
    }


    public boolean unsubscribe(Object listener) {
        if (listener == null) {
            return false;
        }
        Subscription[] subscriptions = getSubscriptionsByListener(listener);
        if (subscriptions == null) {
            return false;
        }
        boolean isRemoved = true;
        for (Subscription subscription : subscriptions) {
            isRemoved &= subscription.unsubscribe(listener);
        }
        return isRemoved;
    }


    private Subscription[] getSubscriptionsByListener(Object listener) {
        Subscription[] subscriptions;
        ReadLock readLock = readWriteLock.readLock();
        try {
            readLock.lock();
            subscriptions = subscriptionsPerListener.get(listener.getClass());
        } finally {
            readLock.unlock();
        }
        return subscriptions;
    }

    public void subscribe(Object listener) {
        try {
            Class<?> listenerClass = listener.getClass();

            if (nonListeners.contains(listenerClass)) {
                return; // early reject of known classes that do not define message handlers
            }
<<<<<<< HEAD

            Subscription[] subscriptionsByListener = getSubscriptionsByListener(listener);
            // a listener is either subscribed for the first time
=======
            
            Collection<Subscription> subscriptionsByListener = getSubscriptionsByListener(listener);
            // A listener is either subscribed for the first time [1]
>>>>>>> fda940c2
            if (subscriptionsByListener == null) {
                MessageHandler[] messageHandlers = metadataReader.getMessageListener(listenerClass).getHandlers();
                int length = messageHandlers.length;

                if (length == 0) {  // remember the class as non listening class if no handlers are found
                    nonListeners.add(listenerClass);
                    return;
                }
<<<<<<< HEAD
                subscriptionsByListener = new Subscription[length]; // it's safe to use non-concurrent collection here (read only)

                // create subscriptions for all detected message handlers
                MessageHandler messageHandler;
                for (int i=0; i<length; i++) {
                    messageHandler = messageHandlers[i];
                    subscriptionsByListener[i] = subscriptionFactory.createSubscription(runtime, messageHandler);
                }

                // this will acquire a write lock and handle the case when another thread already subscribed
=======
                subscriptionsByListener = new ArrayDeque<Subscription>(messageHandlers.size()); // it's safe to use non-concurrent collection here (read only)
                // Create subscriptions for all detected message handlers
                for (MessageHandler messageHandler : messageHandlers) {
                    // Create the subscription
                    subscriptionsByListener.add(subscriptionFactory.createSubscription(runtime, messageHandler));
                }
                // This will acquire a write lock and handle the case when another thread already subscribed
>>>>>>> fda940c2
                // this particular listener in the mean-time
                subscribe(listener, subscriptionsByListener);
            } // [1]...or the subscriptions already exists and must only be updated
            else {
                for (Subscription sub : subscriptionsByListener) {
                    sub.subscribe(listener);
                }
            }

        } catch (Exception e) {
            throw new RuntimeException(e);
        }
    }


    private void subscribe(Object listener, Subscription[] subscriptions) {
        WriteLock writeLock = readWriteLock.writeLock();
        try {
            writeLock.lock();
<<<<<<< HEAD
            // basically this is a deferred double check
            // it's an ugly pattern but necessary because atomic upgrade from read to write lock
            // is not possible
            // the alternative of using a write lock from the beginning would decrease performance dramatically
            // because of the huge number of reads compared to writes
            Subscription[] subscriptionsByListener = getSubscriptionsByListener(listener);
=======
            // Basically this is a deferred double check.
            // It's an ugly pattern but necessary because atomic upgrade from read to write lock
            // is not possible.
            // The alternative of using a write lock from the beginning would decrease performance dramatically
            // due to the read heavy read:write ratio
            Collection<Subscription> subscriptionsByListener = getSubscriptionsByListener(listener);
>>>>>>> fda940c2

            if (subscriptionsByListener == null) {
                for (int i=0, n=subscriptions.length; i<n; i++) {
                    Subscription subscription = subscriptions[i];
                    subscription.subscribe(listener);

                    for (Class<?> messageType : subscription.getHandledMessageTypes()) {
                        // associate a subscription with a message type
                        ArrayList<Subscription> subscriptions2 = subscriptionsPerMessage.get(messageType);
                        if (subscriptions2 == null) {
                            subscriptions2 = new ArrayList<Subscription>(8);
                            subscriptionsPerMessage.put(messageType, subscriptions2);
                        }
                        subscriptions2.add(subscription);
                    }
                }

                subscriptionsPerListener.put(listener.getClass(), subscriptions);
            }
            // the rare case when multiple threads concurrently subscribed the same class for the first time
            // one will be first, all others will subscribe to the newly created subscriptions
            else {
                for (int i=0, n=subscriptionsByListener.length; i<n; i++) {
                    Subscription existingSubscription = subscriptionsByListener[i];
                    existingSubscription.subscribe(listener);
                }
            }
        } finally {
            writeLock.unlock();
        }
    }

    // obtain the set of subscriptions for the given message type
    // Note: never returns null!
    public Collection<Subscription> getSubscriptionsByMessageType(Class messageType) {
        Set<Subscription> subscriptions = new TreeSet<Subscription>(Subscription.SubscriptionByPriorityDesc);
        ReadLock readLock = readWriteLock.readLock();
        try {
            readLock.lock();

            Subscription subscription;
            ArrayList<Subscription> subsPerMessage = subscriptionsPerMessage.get(messageType);

            if (subsPerMessage != null) {
                subscriptions.addAll(subsPerMessage);
            }

            Class[] types = ReflectionUtils.getSuperTypes(messageType);
            for (int i=0, n=types.length; i<n; i++) {
                Class eventSuperType = types[i];
                
                ArrayList<Subscription> subs = subscriptionsPerMessage.get(eventSuperType);
                if (subs != null) {
                    for (int j = 0,m=subs.size(); j<m; j++) {
                        subscription = subs.get(j);

                        if (subscription.handlesMessageType(messageType)) {
                            subscriptions.add(subscription);
                        }
                    }
                }
            }
        }finally{
            readLock.unlock();
        }
        return subscriptions;
    }
}<|MERGE_RESOLUTION|>--- conflicted
+++ resolved
@@ -33,14 +33,8 @@
     // All subscriptions per messageHandler type
     // This map provides fast access for subscribing and unsubscribing
     // write access is synchronized and happens very infrequently
-<<<<<<< HEAD
     // once a collection of subscriptions is stored it does not change
     private final Map<Class, Subscription[]> subscriptionsPerListener;
-=======
-    // Once a collection of subscriptions is stored it does not change
-    private final Map<Class, Collection<Subscription>> subscriptionsPerListener;
->>>>>>> fda940c2
-
 
     // Remember already processed classes that do not contain any message handlers
     private final StrongConcurrentSet<Class> nonListeners = new StrongConcurrentSet<Class>();
@@ -59,13 +53,8 @@
         this.subscriptionFactory = subscriptionFactory;
         this.runtime = runtime;
 
-<<<<<<< HEAD
-        subscriptionsPerMessage = new HashMap<Class, ArrayList<Subscription>>(64);
-        subscriptionsPerListener = new HashMap<Class, Subscription[]>(64);
-=======
-        subscriptionsPerMessage = new HashMap<Class, Collection<Subscription>>(256);
-        subscriptionsPerListener = new HashMap<Class, Collection<Subscription>>(256);
->>>>>>> fda940c2
+        subscriptionsPerMessage = new HashMap<Class, ArrayList<Subscription>>(256);
+        subscriptionsPerListener = new HashMap<Class, Subscription[]>(256);
     }
 
 
@@ -104,15 +93,8 @@
             if (nonListeners.contains(listenerClass)) {
                 return; // early reject of known classes that do not define message handlers
             }
-<<<<<<< HEAD
-
             Subscription[] subscriptionsByListener = getSubscriptionsByListener(listener);
             // a listener is either subscribed for the first time
-=======
-            
-            Collection<Subscription> subscriptionsByListener = getSubscriptionsByListener(listener);
-            // A listener is either subscribed for the first time [1]
->>>>>>> fda940c2
             if (subscriptionsByListener == null) {
                 MessageHandler[] messageHandlers = metadataReader.getMessageListener(listenerClass).getHandlers();
                 int length = messageHandlers.length;
@@ -121,7 +103,6 @@
                     nonListeners.add(listenerClass);
                     return;
                 }
-<<<<<<< HEAD
                 subscriptionsByListener = new Subscription[length]; // it's safe to use non-concurrent collection here (read only)
 
                 // create subscriptions for all detected message handlers
@@ -132,15 +113,6 @@
                 }
 
                 // this will acquire a write lock and handle the case when another thread already subscribed
-=======
-                subscriptionsByListener = new ArrayDeque<Subscription>(messageHandlers.size()); // it's safe to use non-concurrent collection here (read only)
-                // Create subscriptions for all detected message handlers
-                for (MessageHandler messageHandler : messageHandlers) {
-                    // Create the subscription
-                    subscriptionsByListener.add(subscriptionFactory.createSubscription(runtime, messageHandler));
-                }
-                // This will acquire a write lock and handle the case when another thread already subscribed
->>>>>>> fda940c2
                 // this particular listener in the mean-time
                 subscribe(listener, subscriptionsByListener);
             } // [1]...or the subscriptions already exists and must only be updated
@@ -160,21 +132,12 @@
         WriteLock writeLock = readWriteLock.writeLock();
         try {
             writeLock.lock();
-<<<<<<< HEAD
-            // basically this is a deferred double check
-            // it's an ugly pattern but necessary because atomic upgrade from read to write lock
-            // is not possible
-            // the alternative of using a write lock from the beginning would decrease performance dramatically
-            // because of the huge number of reads compared to writes
-            Subscription[] subscriptionsByListener = getSubscriptionsByListener(listener);
-=======
             // Basically this is a deferred double check.
             // It's an ugly pattern but necessary because atomic upgrade from read to write lock
             // is not possible.
             // The alternative of using a write lock from the beginning would decrease performance dramatically
             // due to the read heavy read:write ratio
-            Collection<Subscription> subscriptionsByListener = getSubscriptionsByListener(listener);
->>>>>>> fda940c2
+            Subscription[] subscriptionsByListener = getSubscriptionsByListener(listener);
 
             if (subscriptionsByListener == null) {
                 for (int i=0, n=subscriptions.length; i<n; i++) {
